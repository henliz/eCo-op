--- conflicted
+++ resolved
@@ -8,20 +8,22 @@
   validUntil: Date;
   filename: string;
   isAvailable: boolean;
-<<<<<<< HEAD
   logo?: string; // Add logo property
   lat?: number;
   lng?: number;
-=======
-  logo?: string;
-  // New fields from CSV
-  location_name?: string;
-  city?: string;
-  postal_code?: string;
-  coordinates?: string;
-  flyer?: string;
->>>>>>> f8e04280
-}
+  storeLocation?: StoreLocation;
+  distance?: number;
+  geocoded_address?: string;
+  geocoded_at?: string;
+}
+
+export interface StoreLocation {
+  latitude: number;
+  longitude: number;
+  address: string;
+  postalCode?: string;
+}
+
 
 interface StoreIndexItem {
   id: string;
@@ -36,6 +38,10 @@
   postal_code?: string;
   coordinates?: string;
   flyer?: string;
+  lat?: number;
+  lng?: number;
+  geocoded_address?: string;
+  geocoded_at?: string;
 }
 
 
@@ -125,6 +131,14 @@
   isLoading: boolean;
   error: string | null;
   isDataLoaded: boolean; // Flag to track if data has been loaded
+  userLocation: {
+    latitude: number;
+    longitude: number;
+    address?: string;
+    source: 'browser' | 'postal' | 'address';
+  } | null;
+  locationError: string | null;
+  isLocationLoading: boolean;
 
   // Actions
   setSelectedStore: (storeId: string) => void;
@@ -137,6 +151,11 @@
   setIngredientTags: (packageId: string, tags: Partial<IngredientTags>) => void;
   discoverStores: () => Promise<void>;
   setNormalMealServings: (servings: number) => void;
+  setUserLocation: (location: PlannerState['userLocation']) => void;
+  clearUserLocation: () => void;
+  setLocationError: (error: string | null) => void;
+  setLocationLoading: (loading: boolean) => void;
+  geocodeStoreAddress: (storeId: string, address: string) => Promise<void>;
 
   // Computed values
   selectedRecipes: () => Recipe[];
@@ -144,6 +163,7 @@
   totals: () => Totals;
   mealSummary: () => { breakfast: number; lunch: number; dinner: number; total: number };
   calculateInitialMultiplier: (servings: number) => number;
+
 }
 
 
@@ -157,9 +177,37 @@
   return Math.ceil(num * 2) / 2;
 };
 
+export function parseCoordinates(coordString: string): { latitude: number; longitude: number } | null {
+  if (!coordString) return null;
+
+  // Try different coordinate formats
+  // Format 1: "lat,lng" (43.7182,-79.3762)
+  const commaFormat = coordString.match(/^(-?\d+\.?\d*),\s*(-?\d+\.?\d*)$/);
+  if (commaFormat) {
+    return {
+      latitude: parseFloat(commaFormat[1]),
+      longitude: parseFloat(commaFormat[2])
+    };
+  }
+
+  // Format 2: "lat lng" (43.7182 -79.3762)
+  const spaceFormat = coordString.match(/^(-?\d+\.?\d*)\s+(-?\d+\.?\d*)$/);
+  if (spaceFormat) {
+    return {
+      latitude: parseFloat(spaceFormat[1]),
+      longitude: parseFloat(spaceFormat[2])
+    };
+  }
+
+  return null;
+}
+
 export const usePlannerStore = create<PlannerState>((set, get) => ({
   // Configuration
   normalMealServings: 4,
+  userLocation: null,
+  locationError: null,
+  isLocationLoading: false,
 
   // Initial data state
   meals: {
@@ -212,119 +260,121 @@
     });
   },
 
+
+
   // Fetch meal data based on selected store
   fetchMealData: async () => {
-  const state = get();
-  const logMessage = (msg: string) => console.log(`[PlannerStore] ${msg}`);
-
-  logMessage(`fetchMealData called. isDataLoaded: ${state.isDataLoaded}, selectedStore: ${state.selectedStore}`);
-
-  // Skip if already loaded or no store selected
-  if (state.isDataLoaded && state.selectedStore) {
-    logMessage('Data already loaded, skipping fetch');
-    return;
-  }
-
-  if (!state.selectedStore) {
-    logMessage('No store selected, skipping fetch');
-    return;
-  }
-
-  // Find the selected store
-  const selectedStore = state.availableStores.find(s => s.id === state.selectedStore);
-  if (!selectedStore) {
-    set({
-      error: 'Selected store not found in available stores',
-      isLoading: false
-    });
-    return;
-  }
-
-  try {
-    logMessage(`Starting data fetch for ${selectedStore.name}, using file: ${selectedStore.filename}`);
-    set({ isLoading: true, error: null });
-
-    // Fetch the store data file using the filename
-    const response = await fetch(`/data/${selectedStore.filename}`);
-
-    if (!response.ok) {
-      throw new Error(`Failed to fetch meal plan data: ${response.status} ${response.statusText}`);
-    }
-
-    logMessage('Data fetched successfully, parsing JSON...');
-
-    // Parse the data - no need to transform structure
-    const mealData = await response.json();
-
-    logMessage('JSON parsed successfully. Structure:');
-    console.log({
-      breakfastCount: mealData.breakfast?.length || 0,
-      lunchCount: mealData.lunch?.length || 0,
-      dinnerCount: mealData.dinner?.length || 0
-    });
-
-    // Calculate flyerItemsCount for each recipe
-    const calculateFlyerItemsCount = (recipe: Recipe) => {
-      if (!recipe.ingredients) return 0;
-
-      return recipe.ingredients.filter(ingredient =>
-        //ingredient.type === 'core' &&
-        ingredient.source === 'flyer'
-      ).length;
-    };
-
-    // Process each recipe to add the flyerItemsCount
-    const processRecipes = (recipes: Recipe[]): Recipe[] => {
-      return recipes.map(recipe => ({
-        ...recipe,
-        flyerItemsCount: calculateFlyerItemsCount(recipe)
-      }));
-    };
-
-    // Create the meal categories using the data directly
-    // The structure already matches your frontend model
-    const mealCategories = {
-      breakfast: processRecipes(mealData.breakfast || []),
-      lunch: processRecipes(mealData.lunch || []),
-      dinner: processRecipes(mealData.dinner || [])
-    };
-
-    // Initialize default selections
-    const defaultSelectedMeals = new Set<string>();
-    const initialMultipliers: Record<string, number> = {};
-
-    // Default to selecting the first 7 recipes in each category with calculated multipliers
-    Object.values(mealCategories).forEach((recipes: Recipe[]) => {
-      recipes.slice(0, 7).forEach(recipe => {
-        defaultSelectedMeals.add(recipe.url);
-        // Calculate initial multiplier based on normalMealServings and recipe servings
-        initialMultipliers[recipe.url] = state.calculateInitialMultiplier(recipe.servings);
-      });
-
-      recipes.slice(7).forEach(recipe => {
-        initialMultipliers[recipe.url] = 0;
-      });
-    });
-
-    // Update the store
-    set({
-      meals: mealCategories,
-      selectedMeals: defaultSelectedMeals,
-      recipeMultipliers: initialMultipliers,
-      isLoading: false,
-      isDataLoaded: true
-    });
-
-    logMessage('Store update complete');
-  } catch (err) {
-    console.error("Error fetching meal data:", err);
-    set({
-      isLoading: false,
-      error: err instanceof Error ? err.message : 'Failed to load meal plan',
-      isDataLoaded: false
-    });
-  }
-},
+    const state = get();
+    const logMessage = (msg: string) => console.log(`[PlannerStore] ${msg}`);
+
+    logMessage(`fetchMealData called. isDataLoaded: ${state.isDataLoaded}, selectedStore: ${state.selectedStore}`);
+
+    // Skip if already loaded or no store selected
+    if (state.isDataLoaded && state.selectedStore) {
+      logMessage('Data already loaded, skipping fetch');
+      return;
+    }
+
+    if (!state.selectedStore) {
+      logMessage('No store selected, skipping fetch');
+      return;
+    }
+
+    // Find the selected store
+    const selectedStore = state.availableStores.find(s => s.id === state.selectedStore);
+    if (!selectedStore) {
+      set({
+        error: 'Selected store not found in available stores',
+        isLoading: false
+      });
+      return;
+    }
+
+    try {
+      logMessage(`Starting data fetch for ${selectedStore.name}, using file: ${selectedStore.filename}`);
+      set({ isLoading: true, error: null });
+
+      // Fetch the store data file using the filename
+      const response = await fetch(`/data/${selectedStore.filename}`);
+
+      if (!response.ok) {
+        throw new Error(`Failed to fetch meal plan data: ${response.status} ${response.statusText}`);
+      }
+
+      logMessage('Data fetched successfully, parsing JSON...');
+
+      // Parse the data - no need to transform structure
+      const mealData = await response.json();
+
+      logMessage('JSON parsed successfully. Structure:');
+      console.log({
+        breakfastCount: mealData.breakfast?.length || 0,
+        lunchCount: mealData.lunch?.length || 0,
+        dinnerCount: mealData.dinner?.length || 0
+      });
+
+      // Calculate flyerItemsCount for each recipe
+      const calculateFlyerItemsCount = (recipe: Recipe) => {
+        if (!recipe.ingredients) return 0;
+
+        return recipe.ingredients.filter(ingredient =>
+          //ingredient.type === 'core' &&
+          ingredient.source === 'flyer'
+        ).length;
+      };
+
+      // Process each recipe to add the flyerItemsCount
+      const processRecipes = (recipes: Recipe[]): Recipe[] => {
+        return recipes.map(recipe => ({
+          ...recipe,
+          flyerItemsCount: calculateFlyerItemsCount(recipe)
+        }));
+      };
+
+      // Create the meal categories using the data directly
+      // The structure already matches your frontend model
+      const mealCategories = {
+        breakfast: processRecipes(mealData.breakfast || []),
+        lunch: processRecipes(mealData.lunch || []),
+        dinner: processRecipes(mealData.dinner || [])
+      };
+
+      // Initialize default selections
+      const defaultSelectedMeals = new Set<string>();
+      const initialMultipliers: Record<string, number> = {};
+
+      // Default to selecting the first 7 recipes in each category with calculated multipliers
+      Object.values(mealCategories).forEach((recipes: Recipe[]) => {
+        recipes.slice(0, 7).forEach(recipe => {
+          defaultSelectedMeals.add(recipe.url);
+          // Calculate initial multiplier based on normalMealServings and recipe servings
+          initialMultipliers[recipe.url] = state.calculateInitialMultiplier(recipe.servings);
+        });
+
+        recipes.slice(7).forEach(recipe => {
+          initialMultipliers[recipe.url] = 0;
+        });
+      });
+
+      // Update the store
+      set({
+        meals: mealCategories,
+        selectedMeals: defaultSelectedMeals,
+        recipeMultipliers: initialMultipliers,
+        isLoading: false,
+        isDataLoaded: true
+      });
+
+      logMessage('Store update complete');
+    } catch (err) {
+      console.error("Error fetching meal data:", err);
+      set({
+        isLoading: false,
+        error: err instanceof Error ? err.message : 'Failed to load meal plan',
+        isDataLoaded: false
+      });
+    }
+  },
 
   // Original actions (slightly modified)
   setMeals: (meals) => {
@@ -474,6 +524,72 @@
 
     return { ingredientTags: newTags };
   }),
+
+  // ========== ADD ALL THESE LOCATION ACTIONS HERE ==========
+  // Location actions
+  setUserLocation: (location) => {
+    set({ userLocation: location, locationError: null });
+  },
+
+  clearUserLocation: () => {
+    set({
+      userLocation: null,
+      locationError: null,
+      isLocationLoading: false
+    });
+  },
+
+  setLocationError: (error) => {
+    set({ locationError: error, isLocationLoading: false });
+  },
+
+  setLocationLoading: (loading) => {
+    set({ isLocationLoading: loading });
+  },
+
+  // Geocode a store address and update the store data
+  geocodeStoreAddress: async (storeId, address) => {
+    const state = get();
+    const store = state.availableStores.find(s => s.id === storeId);
+    if (!store) return;
+
+    try {
+      const response = await fetch(
+        `https://api.geocod.io/v1.7/geocode?q=${encodeURIComponent(address)}&api_key=${process.env.GEOCODIO_API_KEY}&limit=1`
+      );
+
+      if (!response.ok) {
+        throw new Error(`Geocoding failed: ${response.status}`);
+      }
+
+      const data = await response.json();
+
+      if (data.results && data.results.length > 0) {
+        const result = data.results[0];
+
+        // Update the store with location data
+        const updatedStores = state.availableStores.map(s =>
+          s.id === storeId
+            ? {
+              ...s,
+              storeLocation: {
+                latitude: result.location.lat,
+                longitude: result.location.lng,
+                address: result.formatted_address,
+                postalCode: result.address_components.zip || undefined
+              }
+            }
+            : s
+        );
+
+        set({ availableStores: updatedStores });
+      }
+    } catch (error) {
+      console.error('Failed to geocode store address:', error);
+    }
+  },
+  // ========== END OF LOCATION ACTIONS ==========
+
 
   // Computed values
   selectedRecipes: () => {
@@ -605,62 +721,66 @@
     return summary;
   },
 
-discoverStores: async () => {
-  const logMessage = (msg: string) => console.log(`[PlannerStore] ${msg}`);
-  logMessage('Discovering available stores...');
-  set({ isLoading: true, error: null });
-
-  try {
-    // Fetch the store index file
-    const response = await fetch('/data/store-index.json');
-
-    if (!response.ok) {
-      throw new Error('Failed to load store index file');
-    }
-
-    const indexData = await response.json();
-    const currentDate = new Date();
-    currentDate.setHours(0, 0, 0, 0); // Compare dates only
-
-    // Process the stores from the index
-    const stores: Store[] = indexData.stores.map((storeInfo: StoreIndexItem) => {
-      const validUntil = new Date(storeInfo.validUntil);
-      const isAvailable = validUntil >= currentDate;
-
-      return {
-        id: storeInfo.id,
-        name: storeInfo.name,
-        location: storeInfo.location,
-        filename: storeInfo.filename,
-        validUntil,
-        isAvailable,
-        logo: storeInfo.logo,
-        // Include all new fields
-        location_name: storeInfo.location_name,
-        city: storeInfo.city,
-        postal_code: storeInfo.postal_code,
-        coordinates: storeInfo.coordinates,
-        flyer: storeInfo.flyer
-      };
-    });
-
-    // Sort by name
-    stores.sort((a, b) => a.name.localeCompare(b.name));
-
-    logMessage(`Discovered ${stores.length} stores`);
-
-    set({
-      availableStores: stores,
-      isLoading: false,
-      isStoresLoaded: true
-    });
-  } catch (err) {
-    console.error("Error discovering stores:", err);
-    set({
-      isLoading: false,
-      error: err instanceof Error ? err.message : 'Failed to discover stores',
-      isStoresLoaded: false
-    });
+  discoverStores: async () => {
+    const logMessage = (msg: string) => console.log(`[PlannerStore] ${msg}`);
+    logMessage('Discovering available stores...');
+    set({ isLoading: true, error: null });
+
+    try {
+      // Fetch the store index file
+      const response = await fetch('/data/store-index.json');
+
+      if (!response.ok) {
+        throw new Error('Failed to load store index file');
+      }
+
+      const indexData = await response.json();
+      const currentDate = new Date();
+      currentDate.setHours(0, 0, 0, 0); // Compare dates only
+
+      // Process the stores from the index
+      const stores: Store[] = indexData.map((storeInfo: StoreIndexItem) => {
+        const validUntil = new Date(storeInfo.validUntil);
+        const isAvailable = validUntil >= currentDate;
+
+        return {
+          id: storeInfo.id,
+          name: storeInfo.name,
+          location: storeInfo.location,
+          filename: storeInfo.filename,
+          validUntil,
+          isAvailable,
+          logo: storeInfo.logo,
+          // Include all new fields
+          location_name: storeInfo.location_name,
+          city: storeInfo.city,
+          postal_code: storeInfo.postal_code,
+          coordinates: storeInfo.coordinates,
+          flyer: storeInfo.flyer,
+          lat: storeInfo.lat,
+          lng: storeInfo.lng,
+          geocoded_address: storeInfo.geocoded_address,
+          geocoded_at: storeInfo.geocoded_at
+        };
+      });
+
+      // Sort by name
+      stores.sort((a, b) => a.name.localeCompare(b.name));
+
+      logMessage(`Discovered ${stores.length} stores`);
+
+      set({
+        availableStores: stores,
+        isLoading: false,
+        isStoresLoaded: true
+      });
+    } catch (err) {
+      console.error("Error discovering stores:", err);
+      set({
+        isLoading: false,
+        error: err instanceof Error ? err.message : 'Failed to discover stores',
+        isStoresLoaded: false
+      });
+    }
   }
-}
 }));